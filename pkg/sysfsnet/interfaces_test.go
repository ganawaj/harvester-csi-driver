package sysfsnet

import (
	"os"
	"path/filepath"
	"reflect"
	"testing"
)

func TestInterfaces(t *testing.T) {
	origDir := sysClassNet
	sysClassNet = t.TempDir()
	defer func() { sysClassNet = origDir }()

	dir := map[string]string{
		"eth0":   "ce:ce:ce:ce:ce:ce",
		"lo":     "00:00:00:00:00:00",
		"bond0":  "aa:00:00:00:00:11",
		"dummy0": "invalid", // invalid MAC address should be skipped
		"dummy1": "",        // empty MAC address should be skipped
	}

	for subdir, address := range dir {
		path := filepath.Join(sysClassNet, subdir, "address")
		if err := os.MkdirAll(filepath.Dir(path), 0o755); err != nil {
			t.Fatalf("os.MkdirAll %q want err=<nil>, got err=%v", filepath.Dir(path), err)
		}
		if err := os.WriteFile(path, []byte(address), 0o644); err != nil {
			t.Fatalf("os.WriteFile %q want err=<nil>, got err=%v", path, err)
		}
	}

<<<<<<< HEAD
	nonDirPath := filepath.Join(sysClassNet, "bonding_masters")
	if err := os.WriteFile(nonDirPath, []byte(""), 0o644); err != nil {
		t.Fatalf("os.WriteFile %q want err=<nil>, got err=%v", nonDirPath, err)
=======
	nonDir := map[string]string{
		"bonding_masters": "+bond0", // non-directory should be skipped
	}

	for subdir, content := range nonDir {
		path := filepath.Join(sysClassNet, subdir)
		if err := os.WriteFile(path, []byte(content), 0o644); err != nil {
			t.Fatalf("os.WriteFile %q want err=<nil>, got err=%v", path, err)
		}
>>>>>>> d257036f
	}

	ifaces, err := Interfaces()
	if err != nil {
		t.Fatalf("want err=<nil>, got err=%v", err)
	}

	got := make(map[string]struct{})
	for _, iface := range ifaces {
		got[iface.HardwareAddr.String()] = struct{}{}
	}

	want := map[string]struct{}{
		"ce:ce:ce:ce:ce:ce": {},
		"00:00:00:00:00:00": {},
		"aa:00:00:00:00:11": {},
	}

	if !reflect.DeepEqual(want, got) {
		t.Fatalf("want MACs=%v, got MACs=%v", want, got)
	}

	// Ensure non-directory entry is ignored
	if _, exists := got[""]; exists {
		t.Fatalf("non-directory entry was incorrectly processed")
	}
}<|MERGE_RESOLUTION|>--- conflicted
+++ resolved
@@ -30,11 +30,6 @@
 		}
 	}
 
-<<<<<<< HEAD
-	nonDirPath := filepath.Join(sysClassNet, "bonding_masters")
-	if err := os.WriteFile(nonDirPath, []byte(""), 0o644); err != nil {
-		t.Fatalf("os.WriteFile %q want err=<nil>, got err=%v", nonDirPath, err)
-=======
 	nonDir := map[string]string{
 		"bonding_masters": "+bond0", // non-directory should be skipped
 	}
@@ -44,7 +39,6 @@
 		if err := os.WriteFile(path, []byte(content), 0o644); err != nil {
 			t.Fatalf("os.WriteFile %q want err=<nil>, got err=%v", path, err)
 		}
->>>>>>> d257036f
 	}
 
 	ifaces, err := Interfaces()
